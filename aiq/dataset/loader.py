--- conflicted
+++ resolved
@@ -22,7 +22,6 @@
             df = df[df[timestamp_col] <= end]
         return df
 
-<<<<<<< HEAD
     @staticmethod
     def _query_db(
         query: str, params: tuple, columns: List[str], date_col: str = "Date"
@@ -40,13 +39,6 @@
                 return df
         finally:
             conn.close()
-=======
-        Args:
-            data_dir (str): dataset directory
-            market (str): market name
-            start_time (str): start time
-            end_time (str): end time
->>>>>>> f4c43a99
 
     @staticmethod
     def load_instruments(data_dir, market, start_time=None, end_time=None) -> List[str]:
@@ -54,7 +46,6 @@
             path = os.path.join(data_dir, "instruments", f"{market}.csv")
             df = DataLoader._read_csv(path, "Date", start_time, end_time)
         else:
-<<<<<<< HEAD
             query = (
                 "SELECT ts_code AS Instrument, trade_date AS Date "
                 "FROM ts_idx_index_weight "
@@ -67,72 +58,14 @@
                 ["Instrument", "Date"],
             )
         return df["Instrument"].unique().tolist() if df is not None else []
-=======
-            db_connection = init_db_connection()
-            try:
-                with db_connection.cursor() as cursor:
-                    query = (
-                        "SELECT ts_code, trade_date "
-                        "FROM ts_idx_index_weight "
-                        "WHERE index_code=%s AND trade_date>=%s AND trade_date<=%s "
-                        "GROUP BY ts_code, trade_date"
-                    )
-                    cursor.execute(
-                        query,
-                        (
-                            market,
-                            start_time.replace("-", ""),
-                            end_time.replace("-", ""),
-                        ),
-                    )
-
-                    # Fetch all rows and create a DataFrame
-                    data = cursor.fetchall()
-                    df = pd.DataFrame(data, columns=["Instrument", "Date"])
-
-                    # Convert 'Date' column to datetime format
-                    df["Date"] = pd.to_datetime(df["Date"], format="%Y%m%d")
-
-                    # Format 'Date' column to 'YYYY-MM-DD'
-                    df["Date"] = df["Date"].dt.strftime("%Y-%m-%d")
-            finally:
-                db_connection.close()
-
-        instruments = df["Instrument"].unique().tolist()
-        return list(instruments)
->>>>>>> f4c43a99
 
     @staticmethod
     def load_calendars(
         data_dir, timestamp_col="Trade_date", start_time=None, end_time=None
-<<<<<<< HEAD
     ) -> Optional[List[str]]:
         if data_dir:
             path = os.path.join(data_dir, "calendars", "day.csv")
             df = DataLoader._read_csv(path, timestamp_col, start_time, end_time)
-=======
-    ) -> List[str]:
-        """
-
-        Args:
-            data_dir (str): dataset directory
-            timestamp_col (str): column name of timestamp
-            start_time (str): start of the time range.
-            end_time (str): end of the time range.
-
-        Returns:
-            List[str]: trading dates
-        """
-        if data_dir is not None:
-            file_path = os.path.join(data_dir, "calendars", "day.csv")
-            if not os.path.exists(file_path):
-                return None
-            df = pd.read_csv(file_path)
-            if start_time is not None:
-                df = df[(df[timestamp_col] >= start_time)]
-            if end_time is not None:
-                df = df[(df[timestamp_col] <= end_time)]
->>>>>>> f4c43a99
         else:
             query = (
                 "SELECT DISTINCT exchange, DATE_FORMAT(cal_date, '%%Y-%%m-%%d') AS Trade_date "
@@ -221,21 +154,6 @@
     def load_instruments_features(
         data_dir, instruments, start_time, end_time
     ) -> pd.DataFrame:
-<<<<<<< HEAD
-=======
-        """
-        Batch load feature data for multiple instruments.
-
-        Args:
-            data_dir (str): dataset directory
-            instruments: single or list of instruments
-            start_time (str): start time (YYYY-MM-DD)
-            end_time (str): end time (YYYY-MM-DD)
-
-        Returns:
-            pd.DataFrame: Concatenated feature DataFrame for all instruments
-        """
->>>>>>> f4c43a99
         if isinstance(instruments, str):
             instruments = DataLoader.load_instruments(
                 data_dir, instruments, start_time, end_time
