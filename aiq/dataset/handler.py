from typing import List
import pickle

import pandas as pd
import numpy as np

from aiq.ops import (
    Greater,
    Less,
    Ref,
    Mean,
    Std,
    Rsquare,
    Resi,
    Slope,
    Max,
    Min,
    Quantile,
    Rank,
    IdxMax,
    IdxMin,
    Corr,
    Log,
    Sum,
    Abs,
)
from aiq.utils.module import init_instance_by_config

from .loader import DataLoader
from .processor import Processor


class DataHandler:
    def __init__(
        self,
        data_dir,
        instruments,
        start_time=None,
        end_time=None,
        fit_start_time=None,
        fit_end_time=None,
        processors=None,
    ):
        self.data_dir = data_dir
        self.instruments = instruments
        self.start_time = start_time
        self.end_time = end_time
        self.fit_start_time = fit_start_time
        self.fit_end_time = fit_end_time
        self.processors = [init_instance_by_config(proc) for proc in processors]

    def setup_data(self, mode="train") -> pd.DataFrame:
        raise NotImplementedError

    def load(self, filepath: str):
        try:
            with open(filepath, "rb") as f:
                loaded_components = pickle.load(f)
                self.processors = loaded_components.get("processors", [])
        except FileNotFoundError:
            print(f"Error: File not found at {filepath}")
        except Exception as e:
            print(f"Error loading processing components from {filepath}: {e}")

    def save(self, filepath: str):
        components_to_save = {"processors": self.processors}
        try:
            with open(filepath, "wb") as f:
                pickle.dump(components_to_save, f)
            print(f"Processing components successfully saved to {filepath}")
        except Exception as e:
            print(f"Error saving processing components to {filepath}: {e}")


class Alpha158(DataHandler):
    def __init__(
        self,
        data_dir,
        instruments,
        start_time=None,
        end_time=None,
        fit_start_time=None,
        fit_end_time=None,
        processors=None,
        benchmark=None,
    ):
        super().__init__(
            data_dir,
            instruments,
            start_time,
            end_time,
            fit_start_time,
            fit_end_time,
            processors,
        )
        self._feature_names = None
        self._label_names = None

        # Load benchmark data
        if benchmark is not None:
            self.benchmark_df = DataLoader.load_market_features(
                self.data_dir,
                market=benchmark,
                start_time=self.start_time,
                end_time=self.end_time,
            )
            self.benchmark_df = self.benchmark_df.rename(
                columns={"Close": "Bench_Close"}
            )
        else:
            self.benchmark_df = None

    def extract_instrument_features(self, df):
        # fundamental data
        ind_class_l1 = df["Ind_class_l1"]
        ind_class_l2 = df["Ind_class_l2"]
        mkt_class = df["Mkt_class"]
        ep = 1.0 / df["Pe_ttm"]
        bp = 1.0 / df["Pb"]
        mkt_cap = np.log(df["Circ_mv"])

        # adjusted prices
        adjusted_factor = df["Adj_factor"]
        open = df["Open"] * adjusted_factor
        close = df["Close"] * adjusted_factor
        high = df["High"] * adjusted_factor
        low = df["Low"] * adjusted_factor
        volume = df["Volume"] * adjusted_factor
        turn = df["Turnover_rate_f"]

        # kbar
        features = [
            ind_class_l1,
            ind_class_l2,
            mkt_class,
            ep,
            bp,
            mkt_cap,
            (close - open) / open,
            (high - low) / open,
<<<<<<< HEAD
            (close - open) / ((high - low) + 0.001),
            (high - Greater(open, close)) / open,
            (high - Greater(open, close)) / ((high - low) + 0.001),
            (Less(open, close) - low) / open,
            (Less(open, close) - low) / ((high - low) + 0.001),
            (2 * close - high - low) / open,
            (2 * close - high - low) / ((high - low) + 0.001),
=======
            (close - open) / (high - low + 0.001),
            (high - Greater(open, close)) / open,
            (high - Greater(open, close)) / (high - low + 0.001),
            (Less(open, close) - low) / open,
            (Less(open, close) - low) / (high - low + 0.001),
            (2 * close - high - low) / open,
            (2 * close - high - low) / (high - low + 0.001),
>>>>>>> 5d25dc12
            Log(open / Ref(close, 1)),
        ]
        feature_names = [
            "IND_CLS_L1_CAT",
            "IND_CLS_L2_CAT",
            "MKT_CLS_CAT",
            "EP",
            "BP",
            "MKT_CAP",
            "KMID",
            "KLEN",
            "KMID2",
            "KUP",
            "KUP2",
            "KLOW",
            "KLOW2",
            "KSFT",
            "KSFT2",
            "KOC",
        ]

        # price
        for field, price in zip(["Open", "High", "Low"], [open, high, low]):
            for d in range(1):
                if d != 0:
                    features.append(Ref(price, d) / close)
                else:
                    features.append(price / close)
                feature_names.append(field.upper() + str(d))

        # rolling
        windows = [5, 10, 20, 30, 60]
        include = None
        exclude = ["SUMN", "SUMD", "CNTN", "CNTD", "VSUMN", "VSUMD"]

        def use(x):
            return x not in exclude and (include is None or x in include)

        if use("ROC"):
            # https://www.investopedia.com/terms/r/rateofchange.asp
            # Rate of change, the price change in the past d days, divided by latest close price to remove unit
            for d in windows:
                features.append(Ref(close, d) / close)
                feature_names.append("ROC%d" % d)

        if use("MA"):
            # https://www.investopedia.com/ask/answers/071414/whats-difference-between-moving-average-and-weighted-moving-average.asp
            # Simple Moving Average, the simple moving average in the past d days, divided by latest close price to remove unit
            for d in windows:
                features.append(Mean(close, d) / close)
                feature_names.append("MA%d" % d)

        if use("STD"):
            # The standard diviation of close price for the past d days, divided by latest close price to remove unit
            for d in windows:
                features.append(Std(close, d) / close)
                feature_names.append("STD%d" % d)

        if use("BETA"):
            # The rate of close price change in the past d days, divided by latest close price to remove unit
            # For example, price increase 10 dollar per day in the past d days, then Slope will be 10.
            for d in windows:
                features.append(Slope(close, d) / close)
                feature_names.append("BETA%d" % d)

        if use("RSQR"):
            # The R-sqaure value of linear regression for the past d days, represent the trend linear
            for d in windows:
                features.append(Rsquare(close, d))
                feature_names.append("RSQR%d" % d)

        if use("RESI"):
            # The redisdual for linear regression for the past d days, represent the trend linearity for past d days.
            for d in windows:
                features.append(Resi(close, d) / close)
                feature_names.append("RESI%d" % d)

        if use("MAX"):
            # The max price for past d days, divided by latest close price to remove unit
            for d in windows:
                features.append(Max(high, d) / close)
                feature_names.append("MAX%d" % d)

        if use("LOW"):
            # The low price for past d days, divided by latest close price to remove unit
            for d in windows:
                features.append(Min(low, d) / close)
                feature_names.append("MIN%d" % d)

        if use("QTLU"):
            # The 80% quantile of past d day's close price, divided by latest close price to remove unit
            # Used with MIN and MAX
            for d in windows:
                features.append(Quantile(close, d, 0.8) / close)
                feature_names.append("QTLU%d" % d)

        if use("QTLD"):
            # The 20% quantile of past d day's close price, divided by latest close price to remove unit
            for d in windows:
                features.append(Quantile(close, d, 0.2) / close)
                feature_names.append("QTLD%d" % d)

        if use("RANK"):
            # Get the percentile of current close price in past d day's close price.
            # Represent the current price level comparing to past N days, add additional information to moving average.
            for d in windows:
                features.append(Rank(close, d))
                feature_names.append("RANK%d" % d)

        if use("RSV"):
            # Represent the price position between upper and lower resistent price for past d days.
            for d in windows:
                features.append(
                    (close - Min(low, d)) / (Max(high, d) - Min(low, d))
                )
                feature_names.append("RSV%d" % d)

        if use("IMAX"):
            # The number of days between current date and previous highest price date.
            # Part of Aroon Indicator https://www.investopedia.com/terms/a/aroon.asp
            # The indicator measures the time between highs and the time between lows over a time period.
            # The idea is that strong uptrends will regularly see new highs, and strong downtrends will regularly see new lows.
            for d in windows:
                features.append(IdxMax(high, d) / d)
                feature_names.append("IMAX%d" % d)

        if use("IMIN"):
            # The number of days between current date and previous lowest price date.
            # Part of Aroon Indicator https://www.investopedia.com/terms/a/aroon.asp
            # The indicator measures the time between highs and the time between lows over a time period.
            # The idea is that strong uptrends will regularly see new highs, and strong downtrends will regularly see new lows.
            for d in windows:
                features.append(IdxMin(low, d) / d)
                feature_names.append("IMIN%d" % d)

        if use("IMXD"):
            # The time period between previous lowest-price date occur after highest price date.
            # Large value suggest downward momemtum.
            for d in windows:
                features.append((IdxMax(high, d) - IdxMin(low, d)) / d)
                feature_names.append("IMXD%d" % d)

        if use("CORR"):
            # The correlation between absolute close price and log scaled trading volume
            for d in windows:
                features.append(Corr(close, Log(volume + 1), d))
                feature_names.append("CORR%d" % d)

        if use("CORD"):
            # The correlation between price change ratio and volume change ratio
            for d in windows:
                features.append(
                    Corr(close / Ref(close, 1), Log(volume / Ref(volume, 1) + 1), d)
                )
                feature_names.append("CORD%d" % d)

        if use("CNTP"):
            # The percentage of days in past d days that price go up.
            for d in windows:
                features.append(Mean(close > Ref(close, 1), d))
                feature_names.append("CNTP%d" % d)

        if use("CNTN"):
            # The percentage of days in past d days that price go down.
            for d in windows:
                features.append(Mean(close < Ref(close, 1), d))
                feature_names.append("CNTN%d" % d)

        if use("CNTD"):
            # The diff between past up day and past down day
            for d in windows:
                features.append(
                    Mean(close > Ref(close, 1), d) - Mean(close < Ref(close, 1), d)
                )
                feature_names.append("CNTD%d" % d)

        if use("SUMP"):
            # The total gain / the absolute total price changed
            # Similar to RSI indicator. https://www.investopedia.com/terms/r/rsi.asp
            for d in windows:
                features.append(
                    Sum(Greater(close - Ref(close, 1), 0), d)
                    / Sum(Abs(close - Ref(close, 1)), d)
                )
                feature_names.append("SUMP%d" % d)

        if use("SUMN"):
            # The total lose / the absolute total price changed
            # Can be derived from SUMP by SUMN = 1 - SUMP
            # Similar to RSI indicator. https://www.investopedia.com/terms/r/rsi.asp
            for d in windows:
                features.append(
                    Sum(Greater(Ref(close, 1) - close, 0), d)
                    / Sum(Abs(close - Ref(close, 1)), d)
                )
                feature_names.append("SUMN%d" % d)

        if use("SUMD"):
            # The diff ratio between total gain and total lose
            # Similar to RSI indicator. https://www.investopedia.com/terms/r/rsi.asp
            for d in windows:
                features.append(
                    (
                        Sum(Greater(close - Ref(close, 1), 0), d)
                        - Sum(Greater(Ref(close, 1) - close, 0), d)
                    )
                    / Sum(Abs(close - Ref(close, 1)), d)
                )
                feature_names.append("SUMD%d" % d)

        if use("VMA"):
            # Simple Volume Moving average: https://www.barchart.com/education/technical-indicators/volume_moving_average
            for d in windows:
                features.append(Mean(volume, d) / volume)
                feature_names.append("VMA%d" % d)

        if use("VSTD"):
            # The standard deviation for volume in past d days.
            for d in windows:
                features.append(Std(volume, d) / volume)
                feature_names.append("VSTD%d" % d)

        if use("WVMA"):
            # The volume weighted price change volatility
            for d in windows:
                features.append(
                    Std((close / Ref(close, 1) - 1) * Log(1 + volume), d)
                    / Mean((close / Ref(close, 1) - 1) * Log(1 + volume), d)
                )
                feature_names.append("WVMA%d" % d)

        if use("VSUMP"):
            # The total volume increase / the absolute total volume changed
            for d in windows:
                features.append(
                    Sum(Greater(volume - Ref(volume, 1), 0), d)
                    / Sum(Abs(volume - Ref(volume, 1)), d)
                )
                feature_names.append("VSUMP%d" % d)

        if use("VSUMN"):
            # The total volume increase / the absolute total volume changed
            for d in windows:
                features.append(
                    Sum(Greater(Ref(volume, 1) - volume, 0), d)
                    / Sum(Abs(volume - Ref(volume, 1)), d)
                )
                feature_names.append("VSUMN%d" % d)

        if use("VSUMD"):
            # The diff ratio between total volume increase and total volume decrease
            # RSI indicator for volume
            for d in windows:
                features.append(
                    (
                        Sum(Greater(volume - Ref(volume, 1), 0), d)
                        - Sum(Greater(Ref(volume, 1) - volume, 0), d)
                    )
                    / Sum(Abs(volume - Ref(volume, 1)), d)
                )
                feature_names.append("VSUMD%d" % d)

        if use("TURN"):
            for d in windows:
                features.append(Mean(turn, d))
                features.append(Std(turn, d))
                feature_names.append("TURN_MEAN_%dD" % d)
                feature_names.append("TURN_STD_%dD" % d)

        # concat features
        self._feature_names = feature_names.copy()
        feature_df = pd.concat(
            [
                df[["Instrument", "Date"]],
                pd.concat(
                    [
                        features[i].rename(feature_names[i])
                        for i in range(len(feature_names))
                    ],
                    axis=1,
                ).astype("float32"),
            ],
            axis=1,
        )

        # 根据List_date过滤上市前3个月的数据
        if "List_date" in df.columns:
            list_date = pd.to_datetime(df["List_date"].iloc[0])
            min_date = (list_date + pd.DateOffset(months=3)).strftime("%Y-%m-%d")
            feature_df = feature_df[feature_df["Date"] >= min_date]

        return feature_df

    def extract_instrument_labels(self, df):
        self._label_names = ["RETN_5D"]
        if self.benchmark_df is not None:
            merge_df = pd.merge(
                df,
                self.benchmark_df[["Date", "Bench_Close"]],
                on="Date",
                how="inner",
            )

            assert merge_df.shape[0] == df.shape[0]

            adjusted_factor = merge_df["Adj_factor"]
            close = merge_df["Close"] * adjusted_factor
            benchmark_close = merge_df["Bench_Close"]

            labels = [
                (Ref(close, -5) / Ref(close, -1))
                / (Ref(benchmark_close, -5) / Ref(benchmark_close, -1))
                - 1
            ]
        else:
            merge_df = df
            adjusted_factor = merge_df["Adj_factor"]
            close = merge_df["Close"] * adjusted_factor

            labels = [Ref(close, -5) / Ref(close, -1) - 1]

        label_df = pd.concat(
            [
                merge_df[["Instrument", "Date"]],
                pd.concat(
                    [
                        labels[i].rename(self._label_names[i])
                        for i in range(len(self._label_names))
                    ],
                    axis=1,
                ).astype("float32"),
            ],
            axis=1,
        )

        return label_df

    def process(
        self,
        df: pd.DataFrame = None,
        feature_names: List[str] = [],
        label_names: List[str] = [],
        processors: List[Processor] = [],
        mode: str = "train",
    ):
        column_tuples = [("feature", feature_name) for feature_name in feature_names]
        if label_names:
            column_tuples.extend([("label", label_name) for label_name in label_names])
        df.columns = pd.MultiIndex.from_tuples(column_tuples)

        fit_df = df.loc[self.fit_start_time : self.fit_end_time]
        for proc in processors:
            if mode == "train" and hasattr(proc, "fit"):
                proc.fit(fit_df)
            df = proc(df)

        df.columns = df.columns.droplevel()
        return df

    def setup_data(self, mode="train") -> pd.DataFrame:
        # Load data
        df = DataLoader.load_instruments_features(
            self.data_dir, self.instruments, self.start_time, self.end_time
        )

        # Extract feature and label from data
        feature_df = df.groupby("Instrument", group_keys=False).apply(
            self.extract_instrument_features
        )
        label_df = df.groupby("Instrument", group_keys=False).apply(
            lambda group: self.extract_instrument_labels(group)
        )
        feature_label_df = pd.merge(
            feature_df, label_df, on=["Date", "Instrument"], how="inner"
        )
        feature_label_df = feature_label_df.set_index(
            ["Date", "Instrument"]
        ).sort_index()

        # Instrument-level feature processing
        feature_label_df = self.process(
            df=feature_label_df,
            feature_names=self._feature_names,
            label_names=self._label_names,
            processors=self.processors,
            mode=mode,
        )

        return feature_label_df

    @property
    def feature_names(self):
        return self._feature_names

    @property
    def label_names(self):
        return self._label_names


class MarketAlpha158(Alpha158):
    def __init__(
        self,
        data_dir,
        instruments,
        start_time=None,
        end_time=None,
        fit_start_time=None,
        fit_end_time=None,
        processors=None,
        market_processors=None,
        benchmark=None,
    ):
        super().__init__(
            data_dir,
            instruments,
            start_time,
            end_time,
            fit_start_time,
            fit_end_time,
            processors,
            benchmark,
        )

        self.market_processors = [
            init_instance_by_config(proc) for proc in market_processors
        ]
        self._market_feature_names = None

    def extract_market_features(self, df: pd.DataFrame = None):
        close = df["Close"]
        amount = Log(df["AMount"] + 1)

        # Define window sizes and compute features systematically
        returns = close / Ref(close, 1) - 1
        features = [returns]
        feature_names = ["MKT_RETURN_1D"]

        windows = [5, 10, 20, 30, 60]
        for window in windows:
            features.extend(
                [
                    Mean(returns, window),
                    Std(returns, window),
                    amount / Mean(amount, window),
                    Std(amount, window) / Mean(amount, window),
                ]
            )
            feature_names.extend(
                [
                    f"MKT_RETURN_MEAN_{window}D",
                    f"MKT_RETURN_STD_{window}D",
                    f"MKT_AMOUNT_MEAN_{window}D",
                    f"MKT_AMOUNT_STD_{window}D",
                ]
            )

        # Concat features
        self._market_feature_names = feature_names.copy()
        feature_df = pd.concat(
            [
                df[["Date", "Instrument"]],
                pd.concat(
                    [
                        features[i].rename(feature_names[i])
                        for i in range(len(feature_names))
                    ],
                    axis=1,
                ).astype("float32"),
            ],
            axis=1,
        )

        return feature_df

    def setup_data(self, mode="train") -> pd.DataFrame:
        # Load market data
        market_df = DataLoader.load_markets_features(
            self.data_dir,
            ["000903.SH", "000300.SH", "000905.SH"],
            self.start_time,
            self.end_time,
        )

        # Instrument-level feature and label extraction
        feature_label_df = super().setup_data(mode=mode)
        feature_label_df = feature_label_df.reset_index()

        # Market-level feature extraction
        market_feature_df = pd.concat(
            [
                self.extract_market_features(
                    market_df[market_df["Instrument"] == market_name]
                )
                .rename(
                    columns={
                        feature_name: f"{market_name}_{feature_name}"
                        for feature_name in self._market_feature_names
                    }
                )
                .drop(columns=["Instrument"])
                .set_index("Date")
                for market_name in market_df["Instrument"].unique()
            ],
            axis=1,
            join="inner",
        )

        self._market_feature_names = market_feature_df.columns.tolist()
        self._feature_names.extend(self._market_feature_names)

        # Market-level feature processing
        market_feature_df = self.process(
            df=market_feature_df,
            feature_names=self._market_feature_names,
            processors=self.market_processors,
            mode=mode,
        )
        market_feature_df = market_feature_df.reset_index()

        # Merge with instrument features
        market_feature_label_df = (
            pd.merge(
                feature_label_df,
                market_feature_df,
                on="Date",
                how="inner",
            )
            .set_index(["Date", "Instrument"])
            .sort_index()
        )

        assert (
            feature_label_df.shape[0] == market_feature_label_df.shape[0]
        ), "Mismatch in row counts after merging."

        return market_feature_label_df

    def load(self, filepath: str):
        try:
            with open(filepath, "rb") as f:
                loaded_components = pickle.load(f)
                self.processors = loaded_components.get("processors", [])
                self.market_processors = loaded_components.get("market_processors", [])
        except FileNotFoundError:
            print(f"Error: File not found at {filepath}")
        except Exception as e:
            print(f"Error loading processing components from {filepath}: {e}")

    def save(self, filepath: str):
        components_to_save = {
            "processors": self.processors,
            "market_processors": self.market_processors,
        }
        try:
            with open(filepath, "wb") as f:
                pickle.dump(components_to_save, f)
            print(f"Processing components successfully saved to {filepath}")
        except Exception as e:
            print(f"Error saving processing components to {filepath}: {e}")<|MERGE_RESOLUTION|>--- conflicted
+++ resolved
@@ -138,7 +138,6 @@
             mkt_cap,
             (close - open) / open,
             (high - low) / open,
-<<<<<<< HEAD
             (close - open) / ((high - low) + 0.001),
             (high - Greater(open, close)) / open,
             (high - Greater(open, close)) / ((high - low) + 0.001),
@@ -146,15 +145,6 @@
             (Less(open, close) - low) / ((high - low) + 0.001),
             (2 * close - high - low) / open,
             (2 * close - high - low) / ((high - low) + 0.001),
-=======
-            (close - open) / (high - low + 0.001),
-            (high - Greater(open, close)) / open,
-            (high - Greater(open, close)) / (high - low + 0.001),
-            (Less(open, close) - low) / open,
-            (Less(open, close) - low) / (high - low + 0.001),
-            (2 * close - high - low) / open,
-            (2 * close - high - low) / (high - low + 0.001),
->>>>>>> 5d25dc12
             Log(open / Ref(close, 1)),
         ]
         feature_names = [
